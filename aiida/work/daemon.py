# -*- coding: utf-8 -*-
import logging
import time
import traceback

from aiida.orm.querybuilder import QueryBuilder
from aiida.orm import load_node
from aiida.orm.mixins import Sealable
from aiida.orm.calculation.job import JobCalculation
from aiida.work.legacy.job_process import ContinueJobCalculation
from aiida.work.util import CalculationHeartbeat
from aiida.work.process import load
import aiida.work.globals
import aiida.work.persistence
from plum.exceptions import LockError

_LOGGER = logging.getLogger(__name__)


def launch_pending_jobs(storage=None):
    if storage is None:
        storage = aiida.work.globals.get_persistence()

    executor = aiida.work.globals.get_thread_executor()
    for proc in _load_all_processes(storage):
        if executor.has_process(proc.pid):
            # If already playing, skip
            continue

        try:
            storage.persist_process(proc)
            f = executor.play(proc)
        except LockError:
            pass
        except BaseException:
            _LOGGER.error("Failed to play process '{}':\n{}".format(
                proc.pid, traceback.format_exc()))


def _load_all_processes(storage):
    procs = []
    for cp in storage.load_all_checkpoints():
        try:
            procs.append(load(cp))
        except KeyboardInterrupt:
            raise
<<<<<<< HEAD
        except BaseException:
            traceback.print_exc()
=======
        except BaseException as exception:
            import traceback
            _LOGGER.warning("Failed to load process from checkpoint with "
                            "pid '{}'\n{}: {}".format(cp['pid'], exception.__class__.__name__, exception))
            _LOGGER.error(traceback.format_exc())
>>>>>>> 26131f45
    return procs


def launch_all_pending_job_calculations():
    """
    Launch all JobCalculations that are not currently being processed
    """

    storage = aiida.work.globals.get_persistence()
    executor = aiida.work.globals.get_thread_executor()
    for calc in get_all_pending_job_calculations():
        try:
            if executor.has_process(calc.pk):
                # If already playing, skip
                continue

            proc = ContinueJobCalculation(inputs={'_calc': calc})
            storage.persist_process(proc)
            f = executor.play(proc)
        except BaseException:
            _LOGGER.error("Failed to launch job '{}'\n{}".format(
                calc.pk, traceback.format_exc()))


def get_all_pending_job_calculations():
    """
    Get all JobCalculations that are in an active state but have no heartbeat

    :return: A list of those calculations
    :rtype: list
    """
    q = QueryBuilder()
    q.append(
        JobCalculation,
        filters={
            'state': {'in': ContinueJobCalculation.ACTIVE_CALC_STATES},
            'attributes': {'!has_key': Sealable.SEALED_KEY},
            'or': [
                {'attributes': {'!has_key': CalculationHeartbeat.HEARTBEAT_EXPIRES}},
                {'attributes.{}'.format(CalculationHeartbeat.HEARTBEAT_EXPIRES): {'<': time.time()}}
            ],
        },
    )

    return [_[0] for _ in q.all()]<|MERGE_RESOLUTION|>--- conflicted
+++ resolved
@@ -44,16 +44,11 @@
             procs.append(load(cp))
         except KeyboardInterrupt:
             raise
-<<<<<<< HEAD
-        except BaseException:
-            traceback.print_exc()
-=======
         except BaseException as exception:
             import traceback
             _LOGGER.warning("Failed to load process from checkpoint with "
                             "pid '{}'\n{}: {}".format(cp['pid'], exception.__class__.__name__, exception))
             _LOGGER.error(traceback.format_exc())
->>>>>>> 26131f45
     return procs
 
 
