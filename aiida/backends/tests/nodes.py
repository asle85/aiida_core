--- conflicted
+++ resolved
@@ -2188,9 +2188,6 @@
 
         # Link specific inputs
         self.assertEquals(len(node_origin.get_inputs(link_type=LinkType.CALL)), 1)
-<<<<<<< HEAD
-        self.assertEquals(len(node_origin.get_inputs(link_type=LinkType.INPUT)), 1)
-=======
         self.assertEquals(len(node_origin.get_inputs(link_type=LinkType.INPUT)), 1)
 
 class AnyValue(object):
@@ -2348,5 +2345,4 @@
         uuids_check_deleted = [n.uuid for n in (wf, in2)]
 
         delete_nodes([wf.pk], verbosity=0, force=True, follow_returns=True)
-        self._check_existence(uuids_check_existence, uuids_check_deleted)
->>>>>>> 7cafd679
+        self._check_existence(uuids_check_existence, uuids_check_deleted)