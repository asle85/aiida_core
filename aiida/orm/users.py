# -*- coding: utf-8 -*-
###########################################################################
# Copyright (c), The AiiDA team. All rights reserved.                     #
# This file is part of the AiiDA code.                                    #
#                                                                         #
# The code is hosted on GitHub at https://github.com/aiidateam/aiida-core #
# For further information on the license, see the LICENSE.txt file        #
# For further information please visit http://www.aiida.net               #
###########################################################################
"""Module for the ORM user class."""
from __future__ import division
from __future__ import print_function
from __future__ import absolute_import

import warnings

from aiida.common import exceptions
from aiida.common.warnings import AiidaDeprecationWarning
from aiida.manage.manager import get_manager

from . import entities

__all__ = ('User',)


class User(entities.Entity):
    """AiiDA User"""

    class Collection(entities.Collection):
        """The collection of users stored in a backend."""

        UNDEFINED = 'UNDEFINED'
        _default_user = None  # type: aiida.orm.User

        def __init__(self, *args, **kwargs):
            super(User.Collection, self).__init__(*args, **kwargs)
            self._default_user = self.UNDEFINED

        def get_or_create(self, email, **kwargs):
            """
                Get the existing user with a given email address or create an unstored one

                :param kwargs: The properties of the user to get or create
                :return: The corresponding user object
                :rtype: :class:`aiida.orm.User`
                :raises: :class:`aiida.common.exceptions.MultipleObjectsError`,
                    :class:`aiida.common.exceptions.NotExistent`
                """
            try:
                return False, self.get(email=email)
            except exceptions.NotExistent:
                return True, User(backend=self.backend, email=email, **kwargs)

        def get_default(self):
            """
            Get the current default user

            :return: The default user
            :rtype: :class:`aiida.orm.User`
            """
            if self._default_user is self.UNDEFINED:
                from aiida.manage.configuration import get_profile
                profile = get_profile()
                email = profile.default_user
                if not email:
                    self._default_user = None

                try:
                    self._default_user = self.get(email=email)
                except (exceptions.MultipleObjectsError, exceptions.NotExistent):
                    self._default_user = None

            return self._default_user

    REQUIRED_FIELDS = ['first_name', 'last_name', 'institution']

    def __init__(self, email, first_name='', last_name='', institution='', backend=None):
        """Create a new `User`."""
        # pylint: disable=too-many-arguments
        backend = backend or get_manager().get_backend()
        email = self.normalize_email(email)
        backend_entity = backend.users.create(email, first_name, last_name, institution)
        super(User, self).__init__(backend_entity)

    def __str__(self):
        return self.email

    @staticmethod
    def normalize_email(email):
        """Normalize the address by lowercasing the domain part of the email address (taken from Django)."""
        email = email or ''
        try:
            email_name, domain_part = email.strip().rsplit('@', 1)
        except ValueError:
            pass
        else:
            email = '@'.join([email_name, domain_part.lower()])
        return email

    @property
    def email(self):
        return self._backend_entity.email

    @email.setter
    def email(self, email):
        self._backend_entity.email = email

    @property
    def first_name(self):
        return self._backend_entity.first_name

    @first_name.setter
    def first_name(self, first_name):
        self._backend_entity.first_name = first_name

    @property
    def last_name(self):
        return self._backend_entity.last_name

    @last_name.setter
    def last_name(self, last_name):
        self._backend_entity.last_name = last_name

    @property
    def institution(self):
        return self._backend_entity.institution

    @institution.setter
    def institution(self, institution):
        self._backend_entity.institution = institution

    def get_full_name(self):
        """
        Return the user full name

        :return: the user full name
        """
        if self.first_name and self.last_name:
            full_name = '{} {} ({})'.format(self.first_name, self.last_name, self.email)
        elif self.first_name:
            full_name = '{} ({})'.format(self.first_name, self.email)
        elif self.last_name:
            full_name = '{} ({})'.format(self.last_name, self.email)
        else:
            full_name = '{}'.format(self.email)

        return full_name

    def get_short_name(self):
        """
        Return the user short name (typically, this returns the email)

        :return: The short name
        """
        return self.email

    @staticmethod
    def get_schema():
        """
        Every node property contains:

          - display_name: display name of the property
          - help text: short help text of the property
          - is_foreign_key: is the property foreign key to other type of the node
          - type: type of the property. e.g. str, dict, int

        :return: schema of the user

        .. deprecated:: 1.0.0

            Will be removed in `v2.0.0`.
            Use :meth:`~aiida.restapi.translator.base.BaseTranslator.get_projectable_properties` instead.

        """
<<<<<<< HEAD
        warnings.warn(
            'method is deprecated, use '
            '`aiida.restapi.translator.base.BaseTranslator.get_projectable_properties` instead', AiidaDeprecationWarning
        )
=======
        message = 'method is deprecated, use `aiida.restapi.translator.base.get_projectable_properties` instead'
        warnings.warn(message, AiidaDeprecationWarning)  # pylint: disable=no-member
>>>>>>> 1e487d6f

        return {
            'id': {
                'display_name': 'Id',
                'help_text': 'Id of the object',
                'is_foreign_key': False,
                'type': 'int'
            },
            'email': {
                'display_name': 'email',
                'help_text': 'e-mail of the user',
                'is_foreign_key': False,
                'type': 'str'
            },
            'first_name': {
                'display_name': 'First name',
                'help_text': 'First name of the user',
                'is_foreign_key': False,
                'type': 'str'
            },
            'institution': {
                'display_name': 'Institution',
                'help_text': 'Affiliation of the user',
                'is_foreign_key': False,
                'type': 'str'
            },
            'last_name': {
                'display_name': 'Last name',
                'help_text': 'Last name of the user',
                'is_foreign_key': False,
                'type': 'str'
            }
        }<|MERGE_RESOLUTION|>--- conflicted
+++ resolved
@@ -172,15 +172,9 @@
             Use :meth:`~aiida.restapi.translator.base.BaseTranslator.get_projectable_properties` instead.
 
         """
-<<<<<<< HEAD
-        warnings.warn(
-            'method is deprecated, use '
-            '`aiida.restapi.translator.base.BaseTranslator.get_projectable_properties` instead', AiidaDeprecationWarning
-        )
-=======
-        message = 'method is deprecated, use `aiida.restapi.translator.base.get_projectable_properties` instead'
+        message = 'method is deprecated, use' \
+            '`aiida.restapi.translator.base.BaseTranslator.get_projectable_properties` instead'
         warnings.warn(message, AiidaDeprecationWarning)  # pylint: disable=no-member
->>>>>>> 1e487d6f
 
         return {
             'id': {
