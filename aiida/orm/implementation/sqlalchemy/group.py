# -*- coding: utf-8 -*-

import collections

from copy import copy

from sqlalchemy.exc import SQLAlchemyError
from sqlalchemy.orm.session import make_transient

from aiida.backends import sqlalchemy as sa
from aiida.backends.sqlalchemy.models.group import DbGroup, table_groups_nodes
from aiida.backends.sqlalchemy.models.node import DbNode
from aiida.backends.utils import get_automatic_user

from aiida.common.exceptions import (ModificationNotAllowed, UniquenessError,
                                     NotExistent)

from aiida.orm.implementation.general.group import AbstractGroup

__copyright__ = u"Copyright (c), This file is part of the AiiDA platform. For further information please visit http://www.aiida.net/.. All rights reserved."
__license__ = "MIT license, see LICENSE.txt file"
__authors__ = "The AiiDA team."
__version__ = "0.6.0"

<<<<<<< HEAD
=======

class Group(AbstractGroup):
>>>>>>> b0f7063c

class Group(AbstractGroup):
    def __init__(self, **kwargs):
        given_dbgroup = kwargs.pop('dbgroup', None)

        if given_dbgroup is not None:
            if isinstance(given_dbgroup, (int, long)):
                dbgroup_res = DbGroup.query.filter_by(id=given_dbgroup).first()
                if not dbgroup_res:
                    raise NotExistent("Group with pk={} does not exist".format(
                        given_dbgroup))
                self._dbgroup = dbgroup_res
                return

            elif isinstance(given_dbgroup, DbGroup):
                self._dbgroup = given_dbgroup
                return

            raise ValueError("If you pass a dbgroups, you cannot pass any "
                                 "further parameter")

        else:
            name = kwargs.pop('name', None)
            if name is None:
                raise ValueError("You have to specify a group name")
            group_type = kwargs.pop('type_string', "")  # By default, an user group
            user = kwargs.pop('user', get_automatic_user())
            description = kwargs.pop('description', "")

            if kwargs:
                raise ValueError("Too many parameters passed to Group, the "
                                 "unknown parameters are: {}".format(
                    ", ".join(kwargs.keys())))

            self._dbgroup = DbGroup(name=name, description=description,
                                   user=user, type=group_type)

    @property
    def name(self):
        return self._dbgroup.name

    @property
    def description(self):
        return self._dbgroup.description

    @description.setter
    def description(self, value):
        self._dbgroup.description = value

        # Update the entry in the DB, if the group is already stored
<<<<<<< HEAD
        if self.is_stored:
            self.dbgroup.save()
=======
        if self._is_stored:
            self._dbgroup.save()
>>>>>>> b0f7063c

    @property
    def type_string(self):
        return self._dbgroup.type

    @property
    def user(self):
        return self._dbgroup.user

    @property
    def dbgroup(self):
        return self._dbgroup

    @property
    def pk(self):
        return self._dbgroup.id

    @property
    def id(self):
        return self._dbgroup.id

    @property
    def uuid(self):
        return unicode(self._dbgroup.uuid)

    def __int__(self):
        if self._to_be_stored:
            return None
        else:
            return self._dbnode.id

    @property
    def is_stored(self):
        return self.pk is not None

    def store(self):
        if self.is_stored:
            raise ModificationNotAllowed("Cannot restore a group that was "
                                         "already stored")
        else:
            try:
                self._dbgroup.save(commit=True)
            except SQLAlchemyError:
                raise UniquenessError("A group with the same name (and of the "
                                      "same type) already "
                                      "exists, unable to store")

        return self

    def add_nodes(self, nodes):
        if not self.is_stored:
            raise ModificationNotAllowed("Cannot add nodes to a group before "
                                         "storing")
        from aiida.orm.implementation.sqlalchemy.node import Node
        from aiida.backends.sqlalchemy import session

        # First convert to a list
        if isinstance(nodes, (Node, DbNode)):
            nodes = [nodes]

        if isinstance(nodes, basestring) or not isinstance(
                nodes, collections.Iterable):
            raise TypeError("Invalid type passed as the 'nodes' parameter to "
                            "add_nodes, can only be a Node, DbNode, or a list "
                            "of such objects, it is instead {}".format(
                str(type(nodes))))

        list_nodes = []
        for node in nodes:
            if not isinstance(node, (Node, DbNode)):
                raise TypeError("Invalid type of one of the elements passed "
                                "to add_nodes, it should be either a Node or "
                                "a DbNode, it is instead {}".format(
                    str(type(node))))
            if node.id is None:
                raise ValueError("At least one of the provided nodes is "
                                 "unstored, stopping...")
            if isinstance(node, Node):
                to_add = node.dbnode
            else:
                to_add = node

            if to_add not in self._dbgroup.dbnodes:
                #~ list_nodes.append(to_add)
                self._dbgroup.dbnodes.append(to_add)
        session.commit()
        #~ self._dbgroup.dbnodes.extend(list_nodes)

    @property
    def nodes(self):
        class iterator(object):
            def __init__(self, dbnodes):
                self.dbnodes = dbnodes
                self.generator = self._genfunction()

            def _genfunction(self):
                for n in self.dbnodes:
                    yield n.get_aiida_class()

            def __iter__(self):
                return self

            def __len__(self):
                return len(self.dbnodes)

            # For future python-3 compatibility
            def __next__(self):
                return self.next()

            def next(self):
                return next(self.generator)

        return iterator(self._dbgroup.dbnodes.all())

    def remove_nodes(self, nodes):
        if not self.is_stored:
            raise ModificationNotAllowed("Cannot remove nodes from a group "
                                         "before storing")

        from aiida.orm.implementation.sqlalchemy.node import Node
        # First convert to a list
        if isinstance(nodes, (Node, DbNode)):
            nodes = [nodes]

        if isinstance(nodes, basestring) or not isinstance(
                nodes, collections.Iterable):
            raise TypeError("Invalid type passed as the 'nodes' parameter to "
                            "remove_nodes, can only be a Node, DbNode, or a "
                            "list of such objects, it is instead {}".format(
                str(type(nodes))))

        list_nodes = []
        for node in nodes:
            if not isinstance(node, (Node, DbNode)):
                raise TypeError("Invalid type of one of the elements passed "
                                "to add_nodes, it should be either a Node or "
                                "a DbNode, it is instead {}".format(
                    str(type(node))))
            if node.id is None:
                raise ValueError("At least one of the provided nodes is "
                                 "unstored, stopping...")
            if isinstance(node, Node):
                node = node.dbnode
            # If we don't check first, SqlA might issue a DELETE statement for
            # an unexisting key, resulting in an error
            if node in self._dbgroup.dbnodes:
                list_nodes.append(node)

<<<<<<< HEAD
        list(map(self.dbgroup.dbnodes.remove, list_nodes))

    @classmethod
    def query(cls, name=None, type_string="", pk=None, uuid=None, nodes=None,
              user=None, node_attributes=None, past_days=None, **kwargs):
=======
        list(map(self._dbgroup.dbnodes.remove, list_nodes))

    @classmethod
    def query(cls, name=None, type_string="", pk=None, uuid=None, nodes=None,
              user=None, node_attributes=None, past_days=None,
              name_filters=None, **kwargs):

>>>>>>> b0f7063c
        from aiida.orm.implementation.sqlalchemy.node import Node

        filters = []

        if name:
            filters.append(DbGroup.name == name)
        if type_string:
            filters.append(DbGroup.type == type_string)
        if pk:
            filters.append(DbGroup.id == pk)
        if uuid:
            filters.append(DbGroup.uuid == uuid)
        if past_days:
            filters.append(DbGroup.time >= past_days)
        if nodes:
            if not isinstance(nodes, collections.Iterable):
                nodes = [nodes]

            if not all(map(lambda n: isinstance(n, (Node, DbNode)), nodes)):
                raise TypeError("At least one of the elements passed as "
                                "nodes for the query on Group is neither "
                                "a Node nor a DbNode")

            # In the case of the Node orm from Sqlalchemy, there is an id
            # property on it.
            sub_query = (sa.session.query(table_groups_nodes).filter(
                table_groups_nodes.c["dbnode_id"].in_(map(lambda n: n.id, nodes)),
                table_groups_nodes.c["dbgroup_id"] == DbGroup.id
            ).exists())

            filters.append(sub_query)
        if user:
            if isinstance(user, basestring):
                filters.append(DbGroup.user.has(email=user))
            else:
                # This should be a DbUser
                filters.append(DbGroup.user == user)

        if name_filters:
            for (k, v) in name_filters.iteritems():
                if not v:
                    continue
                if k == "startswith":
                    filters.append(DbGroup.name.like("{}%".format(v)))
                elif k == "endswith":
                    filters.append(DbGroup.name.like("%{}".format(v)))
                elif k == "contains":
                    filters.append(DbGroup.name.like("%{}%".format(v)))

        if node_attributes:
            # TODO SP: IMPLEMENT THIS
            pass

        # TODO SP: handle **kwargs
        groups = (sa.session.query(DbGroup.id).filter(*filters)
                  .order_by(DbGroup.id).distinct().all())

        return [cls(dbgroup=g[0]) for g in groups]

    def delete(self):
        if self.pk is not None:
            sa.session.delete(self._dbgroup)
            sa.session.commit()

            new_group = copy(self._dbgroup)
            make_transient(new_group)
            new_group.id = None
            self._dbgroup = new_group<|MERGE_RESOLUTION|>--- conflicted
+++ resolved
@@ -22,11 +22,6 @@
 __authors__ = "The AiiDA team."
 __version__ = "0.6.0"
 
-<<<<<<< HEAD
-=======
-
-class Group(AbstractGroup):
->>>>>>> b0f7063c
 
 class Group(AbstractGroup):
     def __init__(self, **kwargs):
@@ -46,13 +41,14 @@
                 return
 
             raise ValueError("If you pass a dbgroups, you cannot pass any "
-                                 "further parameter")
+                             "further parameter")
 
         else:
             name = kwargs.pop('name', None)
             if name is None:
                 raise ValueError("You have to specify a group name")
-            group_type = kwargs.pop('type_string', "")  # By default, an user group
+            group_type = kwargs.pop('type_string',
+                                    "")  # By default, an user group
             user = kwargs.pop('user', get_automatic_user())
             description = kwargs.pop('description', "")
 
@@ -62,7 +58,7 @@
                     ", ".join(kwargs.keys())))
 
             self._dbgroup = DbGroup(name=name, description=description,
-                                   user=user, type=group_type)
+                                    user=user, type=group_type)
 
     @property
     def name(self):
@@ -77,13 +73,8 @@
         self._dbgroup.description = value
 
         # Update the entry in the DB, if the group is already stored
-<<<<<<< HEAD
-        if self.is_stored:
-            self.dbgroup.save()
-=======
         if self._is_stored:
             self._dbgroup.save()
->>>>>>> b0f7063c
 
     @property
     def type_string(self):
@@ -167,10 +158,10 @@
                 to_add = node
 
             if to_add not in self._dbgroup.dbnodes:
-                #~ list_nodes.append(to_add)
+                # ~ list_nodes.append(to_add)
                 self._dbgroup.dbnodes.append(to_add)
         session.commit()
-        #~ self._dbgroup.dbnodes.extend(list_nodes)
+        # ~ self._dbgroup.dbnodes.extend(list_nodes)
 
     @property
     def nodes(self):
@@ -232,21 +223,12 @@
             if node in self._dbgroup.dbnodes:
                 list_nodes.append(node)
 
-<<<<<<< HEAD
-        list(map(self.dbgroup.dbnodes.remove, list_nodes))
-
-    @classmethod
-    def query(cls, name=None, type_string="", pk=None, uuid=None, nodes=None,
-              user=None, node_attributes=None, past_days=None, **kwargs):
-=======
         list(map(self._dbgroup.dbnodes.remove, list_nodes))
 
     @classmethod
     def query(cls, name=None, type_string="", pk=None, uuid=None, nodes=None,
               user=None, node_attributes=None, past_days=None,
               name_filters=None, **kwargs):
-
->>>>>>> b0f7063c
         from aiida.orm.implementation.sqlalchemy.node import Node
 
         filters = []
@@ -273,7 +255,8 @@
             # In the case of the Node orm from Sqlalchemy, there is an id
             # property on it.
             sub_query = (sa.session.query(table_groups_nodes).filter(
-                table_groups_nodes.c["dbnode_id"].in_(map(lambda n: n.id, nodes)),
+                table_groups_nodes.c["dbnode_id"].in_(
+                    map(lambda n: n.id, nodes)),
                 table_groups_nodes.c["dbgroup_id"] == DbGroup.id
             ).exists())
 
