# -*- coding: utf-8 -*-
###########################################################################
# Copyright (c), The AiiDA team. All rights reserved.                     #
# This file is part of the AiiDA code.                                    #
#                                                                         #
# The code is hosted on GitHub at https://github.com/aiidateam/aiida_core #
# For further information on the license, see the LICENSE.txt file        #
# For further information please visit http://www.aiida.net               #
###########################################################################
from sqlalchemy import inspect
from sqlalchemy.orm.mapper import Mapper
from sqlalchemy.types import Integer, Boolean

<<<<<<< HEAD

=======
>>>>>>> 01c31e0e
__all__ = ['django_filter', 'get_attr']


def iter_dict(attrs):
    if isinstance(attrs, dict):
        for key in sorted(attrs.iterkeys()):
            it = iter_dict(attrs[key])
            for k, v in it:
                new_key = key
                if k:
                    new_key += "." + str(k)
                yield new_key, v
    elif isinstance(attrs, list):
        for i, val in enumerate(attrs):
            it = iter_dict(val)
            for k, v in it:
                new_key = str(i)
                if k:
                    new_key += "." + str(k)
                yield new_key, v
    else:
        yield "", attrs


def get_attr(attrs, key):
    path = key.split('.')

    d = attrs
    for p in path:
        if p.isdigit():
            p = int(p)
        # Let it raise the appropriate exception
        d = d[p]

    return d


def _create_op_func(op):
    def f(attr, val):
        return getattr(attr, op)(val)

    return f


_from_op = {
    'in': _create_op_func('in_'),
    'gte': _create_op_func('__ge__'),
    'gt': _create_op_func('__gt__'),
    'lte': _create_op_func('__le__'),
    'lt': _create_op_func('__lt__'),
    'eq': _create_op_func('__eq__'),
    'startswith': lambda attr, val: attr.like('{}%'.format(val)),
    'contains': lambda attr, val: attr.like('%{}%'.format(val)),
    'endswith': lambda attr, val: attr.like('%{}'.format(val)),
    'istartswith': lambda attr, val: attr.ilike('{}%'.format(val)),
    'icontains': lambda attr, val: attr.ilike('%{}%'.format(val)),
    'iendswith': lambda attr, val: attr.ilike('%{}'.format(val))
}


def django_filter(cls_query, **kwargs):
    # Pass the query object you want to use.
    # This also assume a AND between each arguments

    cls = inspect(cls_query)._entity_zero().type
    q = cls_query

    # We regroup all the filter on a relationship at the same place, so that
    # when a join is done, we can filter it, and then reset to the original
    # query.
    current_join = None

    tmp_attr = dict(key=None, val=None)
    tmp_extra = dict(key=None, val=None)

    for key in sorted(kwargs.iterkeys()):
        val = kwargs[key]

        join, field, op = [None] * 3

        splits = key.split("__")
        if len(splits) > 3:
            raise ValueError("Too many parameters to handle.")
        # something like "computer__id__in"
        elif len(splits) == 3:
            join, field, op = splits
        # we have either "computer__id", which means join + field quality or
        # "id__gte" which means field + op
        elif len(splits) == 2:
            if splits[1] in _from_op.iterkeys():
                field, op = splits
            else:
                join, field = splits
        else:
            field = splits[0]

        if "dbattributes" == join:
            if "val" in field:
                field = "val"
            if field in ["key", "val"]:
                tmp_attr[field] = val
            continue
        elif "dbextras" == join:
            if "val" in field:
                field = "val"
            if field in ["key", "val"]:
                tmp_extra[field] = val
            continue

        current_cls = cls
        if join:
            if current_join != join:
                q = q.join(join, aliased=True)
                current_join = join

            current_cls = filter(lambda r: r[0] == join,
                                 inspect(cls).relationships.items()
                                 )[0][1].argument
            if isinstance(current_cls, Mapper):
                current_cls = current_cls.class_
            else:
                current_cls = current_cls()

        else:
            if current_join is not None:
                # Filter on the queried class again
                q = q.reset_joinpoint()
                current_join = None

        if field == "pk":
            field = "id"

        filtered_field = getattr(current_cls, field)
        if not op:
            op = "eq"
        f = _from_op[op]

        q = q.filter(f(filtered_field, val))

    # We reset one last time
    q.reset_joinpoint()

    key = tmp_attr["key"]
    if key:
        val = tmp_attr["val"]
        if val:
            q = q.filter(apply_json_cast(cls.attributes[key], val) == val)
        else:
            q = q.filter(cls.attributes.has_key(tmp_attr["key"]))
    key = tmp_extra["key"]
    if key:
        val = tmp_extra["val"]
        if val:
            q = q.filter(apply_json_cast(cls.extras[key], val) == val)
        else:
            q = q.filter(cls.extras.has_key(tmp_extra["key"]))

    return q


def apply_json_cast(attr, val):
    if isinstance(val, basestring):
        attr = attr.astext
    if isinstance(val, int) or isinstance(val, long):
        attr = attr.astext.cast(Integer)
    if isinstance(val, bool):
        attr = attr.astext.cast(Boolean)

    return attr


def get_foreign_key_infos(foreign_key):
    """
    takes a foreignkey sqlalchemy object and returns the referent column
    name and the referred relation and column names
    :param foreign_key: a sqlalchemy ForeignKey object
    :return: a tuple of strings
    """
    column_name = foreign_key.column.name
    (referred_table_name, referred_field_name) = tuple(
        foreign_key.target_fullname.split('.'))
    return (column_name, referred_table_name, referred_field_name)


def get_db_columns(db_class):
    """
    This function returns a dictionary where the keys are the columns of
    the table corresponding to the db_class and the values are the column
    properties such as type, is_foreign_key and if so, the related table
    and column.
    :param db_class: the database model whose schema has to be returned
    :return: a dictionary
    """

    ## Retrieve the columns of the table corresponding to the present class
    # and its foreignkeys
    table = db_class.metadata.tables[db_class.__tablename__]

    # Here we check both columns and column properties
    from sqlalchemy.orm import class_mapper
    from sqlalchemy.orm.properties import ColumnProperty
    column_properties = [_ for _ in class_mapper(db_class).iterate_properties
                         if isinstance(_, ColumnProperty)]
    columns = table.columns

    column_property_keys = map(lambda x: x.key, column_properties)
    column_keys = map(lambda x: x.key, columns)

    # Check whether properties contain objects that are not columns
    property_keys = [_ for _ in column_property_keys if _ not in column_keys]

    column_types = map(lambda x: x.type, columns.values())
    # Assume None for the time being for property types
    # TODO find a way to assess the type
    property_types = [None] * len(property_keys)

    foreign_keys = [get_foreign_key_infos(foreign_key) for foreign_key in
                    table.foreign_keys]

    ## merge first column_keys and than column_property_keys
    column_names = column_keys + property_keys
    column_types.extend(property_types)

    column_python_types = []

    from sqlalchemy.dialects.postgresql import UUID, JSONB

    for type in column_types:
        # Treat the case where there is no natural python_type
        # counterpart to the column type (specifically because of usage
        # of sqlalchemy dialect)
        if type is not None:
            try:
                column_python_types.append(type.python_type)
            except NotImplementedError:
                if isinstance(type, UUID):
                    column_python_types.append(unicode)
                elif isinstance(type, JSONB):
                    column_python_types.append(dict)
                else:
                    raise NotImplementedError("Unknown type from the "
                                              "database schema")
        else:
            column_python_types.append(None)

    ## Fill in the returned dictionary
    schema = {}

    # Fill in the keys based on the column names and the types. By default we
    #  assume that columns are no foreign keys
    for k, v in iter(zip(column_names, column_python_types)):
        schema[k] = {'type': v, 'is_foreign_key': False}

    # Add infos about the foreign relationships
    for k, referred_table_name, referred_field_name in foreign_keys:
        schema[k].update({
            'is_foreign_key': True,
            'related_table': referred_table_name,
            'related_column': referred_field_name,
        })

    return schema<|MERGE_RESOLUTION|>--- conflicted
+++ resolved
@@ -11,10 +11,6 @@
 from sqlalchemy.orm.mapper import Mapper
 from sqlalchemy.types import Integer, Boolean
 
-<<<<<<< HEAD
-
-=======
->>>>>>> 01c31e0e
 __all__ = ['django_filter', 'get_attr']
 
 
