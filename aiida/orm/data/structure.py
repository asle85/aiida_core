--- conflicted
+++ resolved
@@ -92,7 +92,6 @@
         return False
     return True
 
-<<<<<<< HEAD
 def has_pyspglib():
     """
     :return: True if the pyspglib module can be imported, False otherwise.
@@ -102,7 +101,7 @@
     except ImportError:
         return False
     return True
-=======
+
 def has_pymatgen():
     """
     :return: True if the pymatgen module can be imported, False otherwise.
@@ -112,8 +111,6 @@
     except ImportError:
         return False
     return True
-
->>>>>>> cd5a57e1
 
 def calc_cell_volume(cell):
     """
