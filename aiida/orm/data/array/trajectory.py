--- conflicted
+++ resolved
@@ -397,18 +397,14 @@
             cif = cif + ciffile.WriteOut()
         return cif
 
-<<<<<<< HEAD
-    def _prepare_tcod(self,**kwargs):
+    def _prepare_tcod(self, **kwargs):
         """
         Write the given trajectory to a string of format TCOD CIF.
         """
         from aiida.tools.dbexporters.tcod import export_cif
         return export_cif(self,**kwargs)
 
-    def _get_aiida_structure(self,store=False,**kwargs):
-=======
     def _get_aiida_structure(self, store=False, **kwargs):
->>>>>>> 8afc78c5
         """
         Creates :py:class:`aiida.orm.data.structure.StructureData`.
 
