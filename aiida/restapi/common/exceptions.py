--- conflicted
+++ resolved
@@ -14,12 +14,8 @@
 into the HTTP response.
 
 Example:
-<<<<<<< HEAD
 
     .../api/v1/nodes/ ... (TODO compete this with an actual example)
-=======
-.../api/v1/nodes/ ... (TODO compete this with an actual example)
->>>>>>> 82b45625
 
 Other errors arising at deeper level, e.g. those raised by the QueryBuilder
 or internal errors, are not embedded into the HTTP response.
