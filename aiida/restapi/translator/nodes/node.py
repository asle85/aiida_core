--- conflicted
+++ resolved
@@ -235,11 +235,7 @@
         :param extras: flag to show extras for nodes
         :param extras_filter: list of extras to query
         """
-<<<<<<< HEAD
         # pylint: disable=arguments-differ, too-many-locals
-=======
-        # pylint: disable=arguments-differ
->>>>>>> 67c12629
 
         ## Check the compatibility of query_type and id
         if query_type != 'default' and id is None:
