--- conflicted
+++ resolved
@@ -236,11 +236,7 @@
         :param extras: flag to show extras for nodes
         :param extras_filter: list of extras to query
         """
-<<<<<<< HEAD
-        # pylint: disable=arguments-differ
-=======
         # pylint: disable=arguments-differ, too-many-locals
->>>>>>> 30bc4577
 
         ## Check the compatibility of query_type and id
         if query_type != 'default' and id is None:
