--- conflicted
+++ resolved
@@ -351,11 +351,6 @@
         nalist=None,
         elist=None,
         nelist=None,
-<<<<<<< HEAD
-        filename=None,
-        rtype=None,
-=======
->>>>>>> 30bc4577
         attributes=None,
         attributes_filter=None,
         extras=None,
