# -*- coding: utf-8 -*-
###########################################################################
# Copyright (c), The AiiDA team. All rights reserved.                     #
# This file is part of the AiiDA code.                                    #
#                                                                         #
# The code is hosted on GitHub at https://github.com/aiidateam/aiida_core #
# For further information on the license, see the LICENSE.txt file        #
# For further information please visit http://www.aiida.net               #
###########################################################################
from urllib import unquote

from flask import request
from flask_restful import Resource

from aiida.restapi.common.utils import Utils


## TODO add the caching support. I cache total count, results, and possibly
# set_query
class BaseResource(Resource):
    ## Each derived class will instantiate a different type of translator.
    # This is the only difference in the classes.
    def __init__(self, **kwargs):

        self.trans = None

        # Flag to tell the path parser whether to expect a pk or a uuid pattern
        self.parse_pk_uuid = None

        # Configure utils
        utils_conf_keys = ('PREFIX', 'PERPAGE_DEFAULT', 'LIMIT_DEFAULT')
        self.utils_confs = {k: kwargs[k] for k in utils_conf_keys if k in
                            kwargs}
        self.utils = Utils(**self.utils_confs)

    def get(self, id=None, page=None):
        """
        Get method for the Computer resource
        :return:
        """

        ## Decode url parts
        path = unquote(request.path)
        query_string = unquote(request.query_string)
        url = unquote(request.url)
        url_root = unquote(request.url_root)

        ## Parse request
        (resource_type, page, id, query_type) = self.utils.parse_path(path,                                    parse_pk_uuid=self.parse_pk_uuid)
        (limit, offset, perpage, orderby, filters, alist, nalist, elist,
         nelist) = self.utils.parse_query_string(query_string)

        ## Validate request
        self.utils.validate_request(limit=limit, offset=offset, perpage=perpage,
                                    page=page, query_type=query_type,
                                    is_querystring_defined=(bool(query_string)))

        ## Treat the schema case which does not imply access to the DataBase
        if query_type == 'schema':

            ## Retrieve the schema
            results = self.trans.get_schema()
            ## Build response and return it
            headers = self.utils.build_headers(url=request.url, total_count=1)

        else:
            ## Set the query, and initialize qb object
            self.trans.set_query(filters=filters, orders=orderby, id=id)

            ## Count results
            total_count = self.trans.get_total_count()

            ## Pagination (if required)
            if page is not None:
                (limit, offset, rel_pages) = self.utils.paginate(page, perpage,
                                                                 total_count)
                self.trans.set_limit_offset(limit=limit, offset=offset)
                headers = self.utils.build_headers(rel_pages=rel_pages,
                                                   url=request.url,
                                                   total_count=total_count)
            else:
                self.trans.set_limit_offset(limit=limit, offset=offset)
                headers = self.utils.build_headers(url=request.url,
                                                   total_count=total_count)

            ## Retrieve results
            results = self.trans.get_results()

        ## Build response and return it
        data = dict(method=request.method,
                    url=url,
                    url_root=url_root,
                    path=request.path,
                    id=id,
                    query_string=request.query_string,
                    resource_type=resource_type,
                    data=results)
        return self.utils.build_response(status=200, headers=headers, data=data)


class Node(Resource):
    ##Differs from BaseResource in trans.set_query() mostly because it takes
    # query_type as an input and the presence of "tree" result type
    def __init__(self, **kwargs):

        # Set translator
        from aiida.restapi.translator.node import NodeTranslator
        self.trans = NodeTranslator(**kwargs)

        from aiida.orm import Node
        self.tclass = Node

        # Parse a uuid pattern in the URL path (not a pk)
        self.parse_pk_uuid = 'uuid'

        # Configure utils
        utils_conf_keys = ('PREFIX', 'PERPAGE_DEFAULT', 'LIMIT_DEFAULT')
        self.utils_confs = {k: kwargs[k] for k in utils_conf_keys if k in
                            kwargs}
        self.utils = Utils(**self.utils_confs)

    def get(self, id=None, page=None):
        """
        Get method for the Node resource.
        :return:
        """

        ## Decode url parts
        path = unquote(request.path)
        query_string = unquote(request.query_string)
        url = unquote(request.url)
        url_root = unquote(request.url_root)

        ## Parse request
        (resource_type, page, id, query_type) = self.utils.parse_path(path, parse_pk_uuid=self.parse_pk_uuid)

        (limit, offset, perpage, orderby, filters, alist, nalist, elist,
         nelist) = self.utils.parse_query_string(query_string)

        ## Validate request
        self.utils.validate_request(limit=limit, offset=offset, perpage=perpage,
                                    page=page, query_type=query_type,
                                    is_querystring_defined=(bool(query_string)))

        ## Treat the schema case which does not imply access to the DataBase
        if query_type == 'schema':

            ## Retrieve the schema
            results = self.trans.get_schema()

            ## Build response and return it
            headers = self.utils.build_headers(url=request.url, total_count=1)

        ## Treat the statistics
        elif query_type == "statistics":
            (limit, offset, perpage, orderby, filters, alist, nalist, elist,
             nelist) = self.utils.parse_query_string(query_string)
            headers = self.utils.build_headers(url=request.url, total_count=0)
            if len(filters) > 0:
                usr = filters["user"]["=="]
            else:
<<<<<<< HEAD
                usr = None
            results = self.trans.get_statistics(self.tclass, usr)
=======
                usr = []
            results = self.trans.get_statistics(usr)
>>>>>>> 2ea94bfe

        # TODO Might need to be improved
        elif query_type == "tree":
            headers = self.utils.build_headers(url=request.url, total_count=0)
            results = self.trans.get_io_tree(id)

        else:
            ## Initialize the translator
            self.trans.set_query(filters=filters, orders=orderby,
                                 query_type=query_type, id=id, alist=alist,
                                 nalist=nalist, elist=elist, nelist=nelist)

            ## Count results
            total_count = self.trans.get_total_count()

            ## Pagination (if required)
            if page is not None:
                (limit, offset, rel_pages) = self.utils.paginate(page, perpage,
                                                                 total_count)
                self.trans.set_limit_offset(limit=limit, offset=offset)
                headers = self.utils.build_headers(rel_pages=rel_pages,
                                                   url=request.url,
                                                   total_count=total_count)
            else:
                self.trans.set_limit_offset(limit=limit, offset=offset)
                headers = self.utils.build_headers(url=request.url,
                                                   total_count=total_count)

            ## Retrieve results
            results = self.trans.get_results()

        ## Build response
        data = dict(method=request.method,
                    url=url,
                    url_root=url_root,
                    path=path,
                    id=id,
                    query_string=query_string,
                    resource_type=resource_type,
                    data=results)
        return self.utils.build_response(status=200, headers=headers, data=data)


class Computer(BaseResource):
    def __init__(self, **kwargs):
        super(Computer, self).__init__(**kwargs)

        ## Instantiate the correspondent translator
        from aiida.restapi.translator.computer import ComputerTranslator
        self.trans = ComputerTranslator(**kwargs)

        # Set wheteher to expect a pk (integer) or a uuid pattern (string) in
        # the URL path
        self.parse_pk_uuid = "uuid"


class Group(BaseResource):
    def __init__(self, **kwargs):
        super(Group, self).__init__(**kwargs)

        from aiida.restapi.translator.group import GroupTranslator
        self.trans = GroupTranslator(**kwargs)

        self.parse_pk_uuid = 'uuid'

class User(BaseResource):
    def __init__(self, **kwargs):
        super(User, self).__init__(**kwargs)

        from aiida.restapi.translator.user import UserTranslator
        self.trans = UserTranslator(**kwargs)

        self.parse_pk_uuid = 'pk'

class Calculation(Node):
    def __init__(self, **kwargs):
        super(Calculation, self).__init__(**kwargs)

        from aiida.restapi.translator.calculation import CalculationTranslator
        self.trans = CalculationTranslator(**kwargs)
        from aiida.orm import Calculation as CalculationTclass
        self.tclass = CalculationTclass

        self.parse_pk_uuid = 'uuid'


class Code(Node):
    def __init__(self, **kwargs):
        super(Code, self).__init__(**kwargs)

        from aiida.restapi.translator.code import CodeTranslator
        self.trans = CodeTranslator(**kwargs)
        from aiida.orm import Code as CodeTclass
        self.tclass = CodeTclass

        self.parse_pk_uuid = 'uuid'


class Data(Node):
    def __init__(self, **kwargs):
        super(Data, self).__init__(**kwargs)

        from aiida.restapi.translator.data import DataTranslator
        self.trans = DataTranslator(**kwargs)
        from aiida.orm import Data as DataTclass
        self.tclass = DataTclass

        self.parse_pk_uuid = 'uuid'


class StructureData(Data):
    def __init__(self, **kwargs):
        super(StructureData, self).__init__(**kwargs)

        from aiida.restapi.translator.data.structure import \
            StructureDataTranslator
        self.trans = StructureDataTranslator(**kwargs)
        from aiida.orm.data.structure import StructureData as StructureDataTclass
        self.tclass = StructureDataTclass

        self.parse_pk_uuid = 'uuid'


class KpointsData(Data):
    def __init__(self, **kwargs):
        super(KpointsData, self).__init__(**kwargs)

        from aiida.restapi.translator.data.kpoints import KpointsDataTranslator
        self.trans = KpointsDataTranslator(**kwargs)
        from aiida.orm.data.array.kpoints import KpointsData as KpointsDataTclass
        self.tclass = KpointsDataTclass

        self.parse_pk_uuid = 'uuid'


class BandsData(Data):
    def __init__(self, **kwargs):
        super(BandsData, self).__init__(**kwargs)

        from aiida.restapi.translator.data.bands import \
            BandsDataTranslator
        self.trans = BandsDataTranslator(**kwargs)
        from aiida.orm.data.array.bands import BandsData as BandsDataTclass
        self.tclass = BandsDataTclass

        self.parse_pk_uuid = 'uuid'<|MERGE_RESOLUTION|>--- conflicted
+++ resolved
@@ -159,13 +159,8 @@
             if len(filters) > 0:
                 usr = filters["user"]["=="]
             else:
-<<<<<<< HEAD
-                usr = None
-            results = self.trans.get_statistics(self.tclass, usr)
-=======
                 usr = []
             results = self.trans.get_statistics(usr)
->>>>>>> 2ea94bfe
 
         # TODO Might need to be improved
         elif query_type == "tree":
