--- conflicted
+++ resolved
@@ -128,11 +128,7 @@
         # pylint: disable=unused-variable
         (
             limit, offset, perpage, orderby, filters, alist, nalist, elist, nelist, download_format, download, filename,
-<<<<<<< HEAD
-            rtype, tree_in_limit, tree_out_limit, attributes, extras, type_idertifier
-=======
-            rtype, tree_in_limit, tree_out_limit, attributes, attributes_filter, extras, extras_filter
->>>>>>> a30c5af9
+            rtype, tree_in_limit, tree_out_limit, attributes, attributes_filter, extras, extras_filter, type_identifier
         ) = self.utils.parse_query_string(query_string)
 
         ## Validate request
@@ -232,11 +228,7 @@
 
         (
             limit, offset, perpage, orderby, filters, alist, nalist, elist, nelist, download_format, download, filename,
-<<<<<<< HEAD
-            rtype, tree_in_limit, tree_out_limit, attributes, extras, type_idertifier
-=======
-            rtype, tree_in_limit, tree_out_limit, attributes, attributes_filter, extras, extras_filter
->>>>>>> a30c5af9
+            rtype, tree_in_limit, tree_out_limit, attributes, attributes_filter, extras, extras_filter, type_identifier
         ) = self.utils.parse_query_string(query_string)
 
         ## Validate request
@@ -260,13 +252,6 @@
 
         ## Treat the statistics
         elif query_type == 'statistics':
-<<<<<<< HEAD
-=======
-            (
-                limit, offset, perpage, orderby, filters, alist, nalist, elist, nelist, download_format, download,
-                filename, rtype, tree_in_limit, tree_out_limit, attributes, attributes_filter, extras, extras_filter
-            ) = self.utils.parse_query_string(query_string)
->>>>>>> a30c5af9
             headers = self.utils.build_headers(url=request.url, total_count=0)
             if filters:
                 usr = filters['user']['==']
@@ -286,7 +271,7 @@
 
         elif node_id is None and query_type == 'download_formats':
             headers = self.utils.build_headers(url=request.url, total_count=0)
-            results = self.trans.get_all_download_formats(type_idertifier)
+            results = self.trans.get_all_download_formats(type_identifier)
 
         # elif query_type == 'download':
         #     from aiida.orm import load_node
